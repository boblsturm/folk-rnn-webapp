--- conflicted
+++ resolved
@@ -4,14 +4,9 @@
 from django.utils.timezone import now
 from tempfile import TemporaryFile
 
-<<<<<<< HEAD
-from composer.models import CandidateTune, ArchiveTune, Comment
-from composer.forms import ComposeForm, CandidateForm, CommentForm
-from composer.dataset import dataset_as_csv
-=======
 from composer.models import Tune, Setting, Comment
 from composer.forms import ComposeForm, TuneForm, CommentForm
->>>>>>> 1b98ad46
+from composer.dataset import dataset_as_csv
 
 MAX_RECENT_ITEMS = 5
 
@@ -125,9 +120,6 @@
         'rnn_duration': (tune.rnn_finished - tune.rnn_started).total_seconds(),
         'tune_cols': max(len(line) for line in tune_lines), # TODO: look into autosize via CSS, when CSS is a thing round here.
         'tune_rows': len(tune_lines),
-<<<<<<< HEAD
-        'form': form,
-        'comments': Comment.objects.filter(tune=tune),
         })
         
 def dataset_download(request):
@@ -135,7 +127,4 @@
         dataset_as_csv(f)
         response = HttpResponse(dFile(f), content_type='text/csv')
         response['Content-Disposition'] = 'attachment; filename="folkrnn_dataset_{}"'.format(now().strftime('%Y%m%d-%H%M%S'))
-        return response
-=======
-        })
->>>>>>> 1b98ad46
+        return response