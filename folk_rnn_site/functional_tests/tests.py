from django.contrib.staticfiles.testing import StaticLiveServerTestCase
from django.utils.timezone import now
from datetime import timedelta
from selenium import webdriver
from selenium.webdriver.common.keys import Keys

from composer.models import Tune

RNN_TUNE_TEXT = '''X:1
T:Folk RNN Candidate Tune No1
M:4/4
K:Cmaj
GccBGBdf|edcdecdB|cBBGAFGA|_BGGFGFEF|GccBGBdf|edcBGBdf|edcBGA_BG|FDAFDCB,B,:||:efgagfec|BAGEFDB,D|efgagfec|BGFDDCCf|efgagfec|BAGEDFFB|cBcdefge|fdBddcBd:|
'''

SETTING_TEXT = '''X:0
T:Ada's Tune
M:4/4
K:Cmaj
GccBGBdf|edcdecdB|cBBGAFGA|_BGGFGFEF|
GccBGBdf|edcBGBdf|edcBGA_BG|FDAFDCB,B,:|
|:efgagfec|BAGEFDB,D|efgagfec|BGFDDCCf
|efgagfec|BAGEDFFB|cBcdefge|fdBddcBd:|
'''

def folk_rnn_task_mock_run():
    tune = Tune.objects.first()
    tune.seed = 42
    tune.prime_tokens = 'M:4/4 K:Cmaj a b c'
    tune.rnn_started = now()
    tune.rnn_finished = now() + timedelta(seconds=24)
    tune.abc_rnn = RNN_TUNE_TEXT
    tune.save() 

class NewVisitorTest(StaticLiveServerTestCase):
    
    def setUp(self):
        options = webdriver.ChromeOptions();
        options.add_argument("headless");
        options.add_argument('window-size=1024x768')
        self.browser = webdriver.Chrome(chrome_options=options)
        self.browser_wait = webdriver.support.wait.WebDriverWait(self.browser, 5)
        
    def tearDown(self):
        self.browser.quit()
    
    def tune_url(self):
        return self.live_server_url + '/tune/{}'.format(Tune.objects.first().id)
        
    def assertEqualIgnoringTrailingNewline(self, l, r):
        '''
        The ABC may or may not have a trailing newline, depending on e.g. has it
        has been through the DB and conformed, is it a textarea value or plain 
        html text, etc.
        This function strips any trailing newlines and whitespace before comparing 
        '''
        self.assertEqual(l.rstrip(), r.rstrip())
   
    def test_can_create_tune(self):
        # Ada navigates to the folk_rnn web app
        self.browser.get(self.live_server_url)
        
        # Sees that it is indeed about the folk-rnn folk music style modelling project
        self.assertIn('Folk RNN',self.browser.title)
        header_text = self.browser.find_element_by_tag_name('h1').text  
        self.assertIn('Folk RNN', header_text)
        
        # Sees a compose tune section at the top of the page...
        composing_div = self.browser.find_element_by_id('compose')
        composing_header = composing_div.find_element_by_tag_name('h1').text  
        self.assertIn('Folk RNN', header_text)
        self.assertIn(
            'Compose a folk music tune using a recurrent neural network',
            composing_div.text
            )
            
        # ...enters prime_tokens text...
        prime_tokens_field = self.browser.find_element_by_id('id_prime_tokens')
        self.assertEqual(
            prime_tokens_field.get_attribute('placeholder'),
            'Enter start of tune in ABC notation'
        )
        prime_tokens_field.send_keys('a b c')
        
        # ...and hits "compose" 
        compose_button = self.browser.find_element_by_id('compose_button')
        self.assertEqual(
            'Compose...',
            compose_button.get_attribute('value')
            )
        compose_button.click()
        
        # Compose section changes to "composition in process"...
        self.browser_wait.until(lambda x: x.current_url == self.tune_url())
        composing_div = self.browser.find_element_by_id('compose_ui')
        self.assertIn(
            'Composition with prime tokens "M:4/4 K:Cmaj a b c" is waiting for folk_rnn task',
            composing_div.text
            )
        
        # ...while the folk_rnn_task running elsewhere picks the task from the database, runs, and writes the composition back.        
        folk_rnn_task_mock_run()
        
        # Once the task has finished, the compose section changes again, displaying the tune in ABC notation...
        composition_div = self.browser_wait.until(lambda x: x.find_element_by_id('composition'))
        self.assertIn(
            RNN_TUNE_TEXT,
            composition_div.text
            )
            
        # ...with midi and score being generated and displayed in browser.
        for div_id in ['midi', 'midi-download', 'paper0']: # abcjs placeholder divs
            div = self.browser.find_element_by_id(div_id)
            injected_elements = div.find_elements_by_xpath('*')
            self.assertGreater(len(injected_elements), 0)
            
        # Satisfied that this works, she starts again, to explore algorithmic composition some more
        compose_button = self.browser.find_element_by_id('compose_button')
        self.assertEqual(
            'Start again...',
            compose_button.get_attribute('value')
            )
        
        compose_button.click()
        self.browser_wait.until(lambda x: x.current_url == self.live_server_url + '/?') # FIXME: shouldn't really have the GET ? in the URL
        composing_div = self.browser.find_element_by_id('compose_ui')
        
        self.assertIn(
            'Compose a folk music tune using a recurrent neural network',
            composing_div.text
            )
            
    def test_can_develop_setting(self):
        # Ada creates a tune. This is tested above, so here's the shortcut
        Tune.objects.create()
        folk_rnn_task_mock_run()
        self.browser.get(self.tune_url())
        
        # Ada wants to make a setting of the rnn tune, so she tweaks the ABC
        ada_text = 'ada ada ada' # valid ABC
        abc_textarea = self.browser.find_element_by_id('abc')
        abc_textarea.send_keys([Keys.END, ada_text])
        self.assertEqualIgnoringTrailingNewline(
            RNN_TUNE_TEXT + ada_text,
            abc_textarea.get_attribute('value')
            )
        
        # Ada goes back to the original to compare...
        edit_radio_original = self.browser.find_element_by_id('id_edit_0') # auto-generated id by django form. not worth the effort trying to identify more semantically, e.g. by name then value.
        edit_radio_original.location_once_scrolled_into_view # This should scroll the element into view, needed now page is longer and may scroll these clickables off the top.
        edit_radio_original.click()
        
        # ...and sees the original. It's the original, so she can't edit it
        abc_textarea = self.browser.find_element_by_id('abc')
        abc_textarea.send_keys([Keys.END, Keys.BACKSPACE, ada_text])
        self.assertEqualIgnoringTrailingNewline(
            RNN_TUNE_TEXT,
            abc_textarea.get_attribute('value')
            )
        
        # Ada switches back to her setting...
        edit_radio_edit = self.browser.find_element_by_id('id_edit_1')
        edit_radio_edit.location_once_scrolled_into_view
        edit_radio_edit.click()
        abc_textarea = self.browser.find_element_by_id('abc')
        self.assertEqualIgnoringTrailingNewline(
            RNN_TUNE_TEXT + ada_text,
            abc_textarea.get_attribute('value')
            )
            
        # ...and edits it some more
        abc_textarea.send_keys([Keys.END, Keys.BACKSPACE, ada_text])
        self.assertEqualIgnoringTrailingNewline(
            RNN_TUNE_TEXT + ada_text + ada_text,
            abc_textarea.get_attribute('value')
            )
            
        # Finally, she checks the edit is still there if she navigates back to the page
        save_button = self.browser.find_element_by_id('save_button')
        save_button.click()
        self.browser.get(self.live_server_url)
        self.browser.get(self.tune_url())
        abc_textarea = self.browser.find_element_by_id('abc')
        self.assertEqualIgnoringTrailingNewline(
            RNN_TUNE_TEXT + ada_text + ada_text,
            abc_textarea.get_attribute('value')
            )
            
    def test_can_archive_setting(self):
        # Ada creates a tune. This is tested above, so here's the shortcut
        Tune.objects.create()
        folk_rnn_task_mock_run()
        self.browser.get(self.tune_url())
        
        # Ada wants to make a setting of the rnn tune, so she tweaks the ABC
        abc_textarea = self.browser.find_element_by_id('abc')
        abc_textarea.clear()
        abc_textarea.send_keys(SETTING_TEXT)
        self.assertEqualIgnoringTrailingNewline(
            SETTING_TEXT,
            abc_textarea.get_attribute('value')
            )
        
        # Happy, Ada hits 'submit setting' button
        setting_button = self.browser.find_element_by_id('setting_button')
        setting_button.click()
        
        # Ada sees tune page with setting and comment field
        self.browser_wait.until(lambda x: x.current_url == self.tune_url())
        setting_div = self.browser.find_element_by_id('setting 0')
        self.assertEqualIgnoringTrailingNewline(
            SETTING_TEXT,
            setting_div.text
            )
        comment_text_field = self.browser.find_element_by_id('new_comment')
        comment_author_field = self.browser.find_element_by_id('new_comment_author')
        comment_submit_button = self.browser.find_element_by_id('comment_button')
        self.assertIsNotNone(comment_text_field)
        self.assertIsNotNone(comment_author_field)
        self.assertIsNotNone(comment_submit_button)
        
        # Ada comments, and sees her comment displayed
        comment_text_field.send_keys('My first tune.')
        comment_author_field.send_keys('Ada')
        comment_submit_button.click()
        comment_list = self.browser_wait.until(lambda x: x.find_element_by_id('comment_list'))
        self.assertIn(
            'My first tune.',
            comment_list.text
            )
        self.assertIn(
            'Ada',
            comment_list.text
            )
        self.assertIn(
            'today',
            comment_list.text
            )
        
        # Satisfied, Ada checks the home page to see her work in the site's activity display...
        self.browser.get(self.live_server_url)
        comment_list = self.browser.find_element_by_id('comments')
        self.assertIn(
            'My first tune.',
            comment_list.text
            )
        tune_list = self.browser.find_element_by_id('tunes')
        self.assertIn( 
            "Ada's Tune", # The title is currently set by the "your setting" ABC. This needs to change, but let's implement users first.
            tune_list.text
            )
        
        # ...and uses the activity list to go back to her tune.
        tune_link = self.browser.find_element_by_link_text("Ada's Tune")
        tune_link.click()
<<<<<<< HEAD
        self.assertEqual(self.browser.current_url, self.archive_tune_url())
    
    def test_can_download_dataset(self):
        # Ada hits the /dataset endpoint and checks the returned JSON
        self.browser.get(self.live_server_url + '/dataset')
        # TODO: File downloading in headless chrome currently disabled.
        #       But this def works using the django dev server and safari!
        #       https://bugs.chromium.org/p/chromedriver/issues/detail?id=1973
=======
        self.assertEqual(self.browser.current_url, self.tune_url())
>>>>>>> 1b98ad46
<|MERGE_RESOLUTION|>--- conflicted
+++ resolved
@@ -253,15 +253,11 @@
         # ...and uses the activity list to go back to her tune.
         tune_link = self.browser.find_element_by_link_text("Ada's Tune")
         tune_link.click()
-<<<<<<< HEAD
-        self.assertEqual(self.browser.current_url, self.archive_tune_url())
-    
-    def test_can_download_dataset(self):
-        # Ada hits the /dataset endpoint and checks the returned JSON
-        self.browser.get(self.live_server_url + '/dataset')
-        # TODO: File downloading in headless chrome currently disabled.
-        #       But this def works using the django dev server and safari!
-        #       https://bugs.chromium.org/p/chromedriver/issues/detail?id=1973
-=======
         self.assertEqual(self.browser.current_url, self.tune_url())
->>>>>>> 1b98ad46
+
+def test_can_download_dataset(self):
+    # Ada hits the /dataset endpoint and checks the returned JSON
+    self.browser.get(self.live_server_url + '/dataset')
+# TODO: File downloading in headless chrome currently disabled.
+#       But this def works using the django dev server and safari!
+#       https://bugs.chromium.org/p/chromedriver/issues/detail?id=1973